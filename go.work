--- conflicted
+++ resolved
@@ -1,8 +1,4 @@
-<<<<<<< HEAD
-go 1.23.3
-=======
 go 1.22.0
->>>>>>> accad151
 
 use (
 	./common
